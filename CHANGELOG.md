# CHANGELOG

**TBD (TBD):**

<<<<<<< HEAD
**0.14.0 (2022-xx-xx):**

**UPCOMING BREAKING**:
From the **next** version (`0.15.0`), all machines will be able to communicate regardless of 
if they are in the same namespace. This means that the behaviour currently limited to ACLs 
will become default. From version `0.15.0`, all limitation of communications must be done 
with ACLs.

This is a part of aligning `headscale`'s behaviour with Tailscale's upstream behaviour.

**BREAKING**:

- ACLs have been rewritten to align with the bevaviour Tailscale Control Panel provides. **NOTE:** This is only active if you use ACLs
  - Namespaces are now treated as Users
  - All machines can communicate with all machines by default
  - Tags should now work correctly and adding a host to Headscale should now reload the rules. 
  - The documentation have a [fictional example](docs/acls.md) that should cover some use cases of the ACLs features


**0.13.0 (2022-xx-xx):**
=======
**0.13.0 (2022-02-18):**
>>>>>>> 602291df

**Features**:

- Add IPv6 support to the prefix assigned to namespaces
- Add API Key support
  - Enable remote control of `headscale` via CLI [docs](docs/remote-cli.md)
  - Enable HTTP API (beta, subject to change)

**Changes**:

- `ip_prefix` is now superseded by `ip_prefixes` in the configuration [#208](https://github.com/juanfont/headscale/pull/208)
- Upgrade `tailscale` (1.20.4) and other dependencies to latest [#314](https://github.com/juanfont/headscale/pull/314)
- fix swapped machine<->namespace labels in `/metrics` [#312](https://github.com/juanfont/headscale/pull/312)
- remove key-value based update mechanism for namespace changes [#316](https://github.com/juanfont/headscale/pull/316)

**0.12.4 (2022-01-29):**

**Changes**:

- Make gRPC Unix Socket permissions configurable [#292](https://github.com/juanfont/headscale/pull/292)
- Trim whitespace before reading Private Key from file [#289](https://github.com/juanfont/headscale/pull/289)
- Add new command to generate a private key for `headscale` [#290](https://github.com/juanfont/headscale/pull/290)
- Fixed issue where hosts deleted from control server may be written back to the database, as long as they are connected to the control server [#278](https://github.com/juanfont/headscale/pull/278)

**0.12.3 (2022-01-13):**

**Changes**:

- Added Alpine container [#270](https://github.com/juanfont/headscale/pull/270)
- Minor updates in dependencies [#271](https://github.com/juanfont/headscale/pull/271)

**0.12.2 (2022-01-11):**

Happy New Year!

**Changes**:

- Fix Docker release [#258](https://github.com/juanfont/headscale/pull/258)
- Rewrite main docs [#262](https://github.com/juanfont/headscale/pull/262)
- Improve Docker docs [#263](https://github.com/juanfont/headscale/pull/263)

**0.12.1 (2021-12-24):**

(We are skipping 0.12.0 to correct a mishap done weeks ago with the version tagging)

**BREAKING**:

- Upgrade to Tailscale 1.18 [#229](https://github.com/juanfont/headscale/pull/229)
  - This change requires a new format for private key, private keys are now generated automatically:
    1. Delete your current key
    2. Restart `headscale`, a new key will be generated.
    3. Restart all Tailscale clients to fetch the new key

**Changes**:

- Unify configuration example [#197](https://github.com/juanfont/headscale/pull/197)
- Add stricter linting and formatting [#223](https://github.com/juanfont/headscale/pull/223)

**Features**:

- Add gRPC and HTTP API (HTTP API is currently disabled) [#204](https://github.com/juanfont/headscale/pull/204)
- Use gRPC between the CLI and the server [#206](https://github.com/juanfont/headscale/pull/206), [#212](https://github.com/juanfont/headscale/pull/212)
- Beta OpenID Connect support [#126](https://github.com/juanfont/headscale/pull/126), [#227](https://github.com/juanfont/headscale/pull/227)

**0.11.0 (2021-10-25):**

**BREAKING**:

- Make headscale fetch DERP map from URL and file [#196](https://github.com/juanfont/headscale/pull/196)<|MERGE_RESOLUTION|>--- conflicted
+++ resolved
@@ -2,7 +2,6 @@
 
 **TBD (TBD):**
 
-<<<<<<< HEAD
 **0.14.0 (2022-xx-xx):**
 
 **UPCOMING BREAKING**:
@@ -21,11 +20,7 @@
   - Tags should now work correctly and adding a host to Headscale should now reload the rules. 
   - The documentation have a [fictional example](docs/acls.md) that should cover some use cases of the ACLs features
 
-
-**0.13.0 (2022-xx-xx):**
-=======
 **0.13.0 (2022-02-18):**
->>>>>>> 602291df
 
 **Features**:
 
