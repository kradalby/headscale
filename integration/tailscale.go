package integration

import (
	"net/netip"
	"net/url"

	"tailscale.com/ipn/ipnstate"
)

//nolint
type TailscaleClient interface {
	Hostname() string
	Shutdown() error
	Version() string
<<<<<<< HEAD
	Execute(command []string) (string, error)
	Up(loginServer, authKey string, enableSSH bool) error
=======
	Execute(command []string) (string, string, error)
	Up(loginServer, authKey string) error
	UpWithLoginURL(loginServer string) (*url.URL, error)
>>>>>>> 9269dd01
	IPs() ([]netip.Addr, error)
	FQDN() (string, error)
	Status() (*ipnstate.Status, error)
	WaitForReady() error
	WaitForPeers(expected int) error
	Ping(hostnameOrIP string) error
	ID() string
}<|MERGE_RESOLUTION|>--- conflicted
+++ resolved
@@ -12,14 +12,9 @@
 	Hostname() string
 	Shutdown() error
 	Version() string
-<<<<<<< HEAD
-	Execute(command []string) (string, error)
-	Up(loginServer, authKey string, enableSSH bool) error
-=======
 	Execute(command []string) (string, string, error)
 	Up(loginServer, authKey string) error
 	UpWithLoginURL(loginServer string) (*url.URL, error)
->>>>>>> 9269dd01
 	IPs() ([]netip.Addr, error)
 	FQDN() (string, error)
 	Status() (*ipnstate.Status, error)
