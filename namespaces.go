package headscale

import (
	"encoding/json"
	"errors"
	"fmt"
	"time"

	"github.com/rs/zerolog/log"
	"gorm.io/gorm"
	"tailscale.com/tailcfg"
)

const errorNamespaceExists = Error("Namespace already exists")
const errorNamespaceNotFound = Error("Namespace not found")
const errorNamespaceNotEmpty = Error("Namespace not empty")

// Namespace is the way Headscale implements the concept of users in Tailscale
//
// At the end of the day, users in Tailscale are some kind of 'bubbles' or namespaces
// that contain our machines.
type Namespace struct {
	gorm.Model
	Name string `gorm:"unique"`
}

// CreateNamespace creates a new Namespace. Returns error if could not be created
// or another namespace already exists
func (h *Headscale) CreateNamespace(name string) (*Namespace, error) {
	n := Namespace{}
	if err := h.db.Where("name = ?", name).First(&n).Error; err == nil {
		return nil, errorNamespaceExists
	}
	n.Name = name
	if err := h.db.Create(&n).Error; err != nil {
		log.Error().
			Str("func", "CreateNamespace").
			Err(err).
			Msg("Could not create row")
		return nil, err
	}
	return &n, nil
}

// DestroyNamespace destroys a Namespace. Returns error if the Namespace does
// not exist or if there are machines associated with it.
func (h *Headscale) DestroyNamespace(name string) error {
	n, err := h.GetNamespace(name)
	if err != nil {
		return errorNamespaceNotFound
	}

	m, err := h.ListMachinesInNamespace(name)
	if err != nil {
		return err
	}
	if len(*m) > 0 {
		return errorNamespaceNotEmpty
	}

	if result := h.db.Unscoped().Delete(&n); result.Error != nil {
		return result.Error
	}

	return nil
}

// RenameNamespace renames a Namespace. Returns error if the Namespace does
// not exist or if another Namespace exists with the new name.
func (h *Headscale) RenameNamespace(oldName, newName string) error {
	n, err := h.GetNamespace(oldName)
	if err != nil {
		return err
	}
	_, err = h.GetNamespace(newName)
	if err == nil {
		return errorNamespaceExists
	}
	if !errors.Is(err, errorNamespaceNotFound) {
		return err
	}

	n.Name = newName

	if result := h.db.Save(&n); result.Error != nil {
		return result.Error
	}

	err = h.RequestMapUpdates(n.ID)
	if err != nil {
		return err
	}

	return nil
}

// GetNamespace fetches a namespace by name
func (h *Headscale) GetNamespace(name string) (*Namespace, error) {
	n := Namespace{}
	if result := h.db.First(&n, "name = ?", name); errors.Is(result.Error, gorm.ErrRecordNotFound) {
		return nil, errorNamespaceNotFound
	}
	return &n, nil
}

// ListNamespaces gets all the existing namespaces
func (h *Headscale) ListNamespaces() (*[]Namespace, error) {
	namespaces := []Namespace{}
	if err := h.db.Find(&namespaces).Error; err != nil {
		return nil, err
	}
	return &namespaces, nil
}

// ListMachinesInNamespace gets all the nodes in a given namespace
func (h *Headscale) ListMachinesInNamespace(name string) (*[]Machine, error) {
	n, err := h.GetNamespace(name)
	if err != nil {
		return nil, err
	}

	machines := []Machine{}
	if err := h.db.Preload("AuthKey").Preload("AuthKey.Namespace").Preload("Namespace").Where(&Machine{NamespaceID: n.ID}).Find(&machines).Error; err != nil {
		return nil, err
	}
	return &machines, nil
}

// ListSharedMachinesInNamespace returns all the machines that are shared to the specified namespace
func (h *Headscale) ListSharedMachinesInNamespace(name string) (*[]Machine, error) {
	namespace, err := h.GetNamespace(name)
	if err != nil {
		return nil, err
	}
	sharedMachines := []SharedMachine{}
	if err := h.db.Preload("Namespace").Where(&SharedMachine{NamespaceID: namespace.ID}).Find(&sharedMachines).Error; err != nil {
		return nil, err
	}

	machines := []Machine{}
	for _, sharedMachine := range sharedMachines {
		machine, err := h.GetMachineByID(sharedMachine.MachineID) // otherwise not everything comes filled
		if err != nil {
			return nil, err
		}
		machines = append(machines, *machine)
	}
	return &machines, nil
}

// SetMachineNamespace assigns a Machine to a namespace
func (h *Headscale) SetMachineNamespace(m *Machine, namespaceName string) error {
	n, err := h.GetNamespace(namespaceName)
	if err != nil {
		return err
	}
	m.NamespaceID = n.ID
	h.db.Save(&m)
	return nil
}

// RequestMapUpdates signals the KV worker to update the maps for this namespace
func (h *Headscale) RequestMapUpdates(namespaceID uint) error {
	namespace := Namespace{}
	if err := h.db.First(&namespace, namespaceID).Error; err != nil {
		return err
	}

	v, err := h.getValue("namespaces_pending_updates")
	if err != nil || v == "" {
		err = h.setValue("namespaces_pending_updates", fmt.Sprintf(`["%s"]`, namespace.Name))
		if err != nil {
			return err
		}
		return nil
	}
	names := []string{}
	err = json.Unmarshal([]byte(v), &names)
	if err != nil {
		err = h.setValue("namespaces_pending_updates", fmt.Sprintf(`["%s"]`, namespace.Name))
		if err != nil {
			return err
		}
		return nil
	}

	names = append(names, namespace.Name)
	data, err := json.Marshal(names)
	if err != nil {
		log.Error().
			Str("func", "RequestMapUpdates").
			Err(err).
			Msg("Could not marshal namespaces_pending_updates")
		return err
	}
	return h.setValue("namespaces_pending_updates", string(data))
}

func (h *Headscale) checkForNamespacesPendingUpdates() {
	v, err := h.getValue("namespaces_pending_updates")
	if err != nil {
		return
	}
	if v == "" {
		return
	}

	namespaces := []string{}
	err = json.Unmarshal([]byte(v), &namespaces)
	if err != nil {
		return
	}
	for _, namespace := range namespaces {
		log.Trace().
			Str("func", "RequestMapUpdates").
			Str("machine", namespace).
			Msg("Sending updates to nodes in namespacespace")
		h.setLastStateChangeToNow(namespace)
	}
	newV, err := h.getValue("namespaces_pending_updates")
	if err != nil {
		return
	}
	if v == newV { // only clear when no changes, so we notified everybody
		err = h.setValue("namespaces_pending_updates", "")
		if err != nil {
			log.Error().
				Str("func", "checkForNamespacesPendingUpdates").
				Err(err).
				Msg("Could not save to KV")
			return
		}
	}
}

func (n *Namespace) toUser() *tailcfg.User {
	u := tailcfg.User{
		ID:            tailcfg.UserID(n.ID),
		LoginName:     n.Name,
		DisplayName:   n.Name,
		ProfilePicURL: "",
		Domain:        "headscale.net",
		Logins:        []tailcfg.LoginID{},
		Created:       time.Time{},
	}
	return &u
}

<<<<<<< HEAD
func (n *Namespace) toLogin() *tailcfg.Login {
	l := tailcfg.Login{
		ID:            tailcfg.LoginID(n.ID),
		LoginName:     n.Name,
		DisplayName:   n.Name,
		ProfilePicURL: "",
		Domain:        "headscale.net",
	}
	return &l
=======
func getMapResponseUserProfiles(m Machine, peers Machines) []tailcfg.UserProfile {
	namespaceMap := make(map[string]Namespace)
	namespaceMap[m.Namespace.Name] = m.Namespace
	for _, p := range peers {
		namespaceMap[p.Namespace.Name] = p.Namespace // not worth checking if already is there
	}

	profiles := []tailcfg.UserProfile{}
	for _, namespace := range namespaceMap {
		profiles = append(profiles,
			tailcfg.UserProfile{
				ID:          tailcfg.UserID(namespace.ID),
				LoginName:   namespace.Name,
				DisplayName: namespace.Name,
			})
	}
	return profiles
>>>>>>> 9e1253ad
}<|MERGE_RESOLUTION|>--- conflicted
+++ resolved
@@ -246,7 +246,6 @@
 	return &u
 }
 
-<<<<<<< HEAD
 func (n *Namespace) toLogin() *tailcfg.Login {
 	l := tailcfg.Login{
 		ID:            tailcfg.LoginID(n.ID),
@@ -256,7 +255,8 @@
 		Domain:        "headscale.net",
 	}
 	return &l
-=======
+}
+
 func getMapResponseUserProfiles(m Machine, peers Machines) []tailcfg.UserProfile {
 	namespaceMap := make(map[string]Namespace)
 	namespaceMap[m.Namespace.Name] = m.Namespace
@@ -274,5 +274,4 @@
 			})
 	}
 	return profiles
->>>>>>> 9e1253ad
 }